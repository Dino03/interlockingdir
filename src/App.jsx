import React, { useEffect, useMemo, useRef, useState } from "react";
import { Download, Upload, RefreshCw, FileDown, Search, Info, Bug } from "lucide-react";
import { Network } from "vis-network/standalone";

/**
 * Interlocking Directors – Single-file React App
 * - Paste a simple CSV edge list: Director,Company (one per line)
 * - Builds a bipartite graph (directors ↔ companies)
 * - Different shapes/styles for people vs. companies
 * - Auto report: key metrics, directors with multiple seats, company overlaps
 * - Export: PNG of the graph + CSV of the report
 * - Filter/search by name or minimum degree
 * - Includes a small self-check test harness (Debug panel)
 */

const SAMPLE = `# Director,Company (CSV; lines starting with # are comments)
# Tip: A director can appear on multiple lines with different companies
L. Garcia,Apex Mining
Jane Dela Cruz,Apex Mining
R. Mendoza,Aurora Biotech
Jane Dela Cruz,Aurora Biotech
H. Patel,Aurora Biotech
P. Lim,Eastgate Foods
L. Garcia,Eastgate Foods
L. Garcia,Terra Finance
K. Tan,Terra Finance
C. Bautista,Terra Finance
N. Singh,Empire Chemicals
M. Yamada,Empire Chemicals
M. Santos,Empire Chemicals
C. Bautista,Empire Chemicals
Alan Reyes,Empire Chemicals
L. Garcia,Granite Cement
Jane Dela Cruz,Granite Cement
A. Ocampo,Granite Cement
R. Mendoza,Helios Renewables
M. Yamada,Helios Renewables
Jane Dela Cruz,Helios Renewables
E. Chen,Helios Renewables
Alan Reyes,Helios Renewables
S. Choi,Metro Orion
H. Patel,Metro Orion
E. Chen,Metro Orion
C. Bautista,Metro Orion
P. Lim,Northbridge Capital
N. Singh,Northbridge Capital
Jane Dela Cruz,Northbridge Capital
D. Navarro,Northbridge Capital
Alan Reyes,Northbridge Capital
R. Mendoza,Atlantic Records
M. Santos,Atlantic Records
Jane Dela Cruz,Atlantic Records
T. Wu,Pacifica Telecom
S. Choi,Pacifica Telecom
K. Tan,Pacifica Telecom
T. Wu,Redwood Retail
P. Lim,Silver Peak Logistics
N. Singh,Silver Peak Logistics
M. Yamada,Silver Peak Logistics
M. Santos,Silver Peak Logistics
T. Wu,Skyline Property
S. Choi,Skyline Property
K. Tan,Skyline Property
T. Wu,Sunflare Corp
Alan Reyes,Sunflare Corp
P. Lim,Tristar Shipping
D. Navarro,Tristar Shipping
A. Ocampo,Tristar Shipping
M. Santos,Zircon Industries
K. Tan,Zircon Industries
H. Patel,Zircon Industries
E. Chen,Zircon Industries
H. Patel,Zircon International
D. Navarro,Zircon International
C. Bautista,Zircon International
`;

const DEGREE_COPY = {
  bipartite: {
    label: "Minimum degree",
    helper: (value) => value === 0
      ? "Showing all directors and companies regardless of degree."
      : `Showing nodes with degree ≥ ${value} (board connections).`
  },
  company: {
    label: "Min shared-company links",
    helper: (value) => value === 0
      ? "Showing all companies regardless of shared directors."
      : `Showing companies connected to ≥ ${value} other compan${value === 1 ? "y" : "ies"} via shared directors.`
  },
  director: {
    label: "Min co-director links",
    helper: (value) => value === 0
      ? "Showing all directors regardless of shared boards."
      : `Showing directors connected to ≥ ${value} other director${value === 1 ? "" : "s"} through shared boards.`
  }
};

// Lightweight CSV parser for lines like: name, company
function parseCSV(text) {
  const rows = [];
  for (const raw of text.split(/\r?\n/)) {
    const line = raw.trim();
    if (!line || line.startsWith("#")) continue;
    const parts = line.split(",");
    if (parts.length < 2) continue;
    const person = parts[0].trim();
    const company = parts.slice(1).join(",").trim();
    if (person && company) rows.push({ person, company });
  }
  return rows;
}

function unique(array) {
  return Array.from(new Set(array));
}

function toGraph(rows) {
  // Build node lists
  const people = unique(rows.map(r => r.person));
  const companies = unique(rows.map(r => r.company));

  // Maps for degree calculation
  const degreePerson = new Map(people.map(p => [p, 0]));
  const degreeCompany = new Map(companies.map(c => [c, 0]));

  const companySets = new Map(companies.map(c => [c, new Set()]));
  const personSets = new Map(people.map(p => [p, new Set()]));

  const edges = [];
  for (const { person, company } of rows) {
    degreePerson.set(person, degreePerson.get(person) + 1);
    degreeCompany.set(company, degreeCompany.get(company) + 1);
    companySets.get(company).add(person);
    personSets.get(person).add(company);
    edges.push({ from: `P:${person}`, to: `C:${company}`, label: "" });
  }

  const nodes = [
    ...people.map(p => ({
      id: `P:${p}`,
      label: p,
      group: "person",
      shape: "dot",
      size: 16 + Math.min(20, (degreePerson.get(p) - 1) * 3),
      color: { background: "#2563eb", border: "#1e40af" },
      font: { color: "#0b1220" }
    })),
    ...companies.map(c => ({
      id: `C:${c}`,
      label: c,
      group: "company",
      shape: "box",
      margin: 8,
      widthConstraint: { maximum: 220 },
      color: { background: "#f59e0b", border: "#b45309" },
      font: { color: "#0b1220" }
    }))
  ];

  // Company↔Company overlaps via shared directors
  const companyOverlaps = [];
  for (let i = 0; i < companies.length; i++) {
    for (let j = i + 1; j < companies.length; j++) {
      const a = companies[i], b = companies[j];
      const A = companySets.get(a), B = companySets.get(b);
      const inter = [...A].filter(x => B.has(x));
      if (inter.length > 0) companyOverlaps.push({ a, b, via: inter });
    }
  }

  const personOverlaps = [];
  for (let i = 0; i < people.length; i++) {
    for (let j = i + 1; j < people.length; j++) {
      const a = people[i], b = people[j];
      const A = personSets.get(a), B = personSets.get(b);
      const inter = [...A].filter(x => B.has(x));
      if (inter.length > 0) personOverlaps.push({ a, b, via: inter });
    }
  }

  const personAffiliations = new Map([...personSets.entries()].map(([k, v]) => [k, [...v]]));
  const companyAffiliations = new Map([...companySets.entries()].map(([k, v]) => [k, [...v]]));

  return {
    nodes,
    edges,
    degreePerson,
    degreeCompany,
    people,
    companies,
    companyOverlaps,
    personOverlaps,
    personAffiliations,
    companyAffiliations
  };
}

function genReport(graph) {
  const { degreePerson, degreeCompany, people, companies, companyOverlaps } = graph;

  const multiSeatDirectors = people
    .map(p => ({ name: p, boards: degreePerson.get(p) }))
    .filter(x => x.boards > 1)
    .sort((a, b) => b.boards - a.boards);

  const highOverlapPairs = companyOverlaps
    .map(o => ({ pair: `${o.a} ↔ ${o.b}`, shared: o.via.length, via: o.via }))
    .sort((a, b) => b.shared - a.shared);

  const avgBoardsPerDirector = people.length
    ? (Array.from(degreePerson.values()).reduce((a, b) => a + b, 0) / people.length)
    : 0;

  const summary = {
    totalCompanies: companies.length,
    totalDirectors: people.length,
    totalBoardSeats: Array.from(degreeCompany.values()).reduce((a, b) => a + b, 0),
    avgBoardsPerDirector: Number(avgBoardsPerDirector.toFixed(2)),
    directorsWithMultipleSeats: multiSeatDirectors.length,
    companyPairsWithOverlap: highOverlapPairs.length,
  };

  return { summary, multiSeatDirectors, highOverlapPairs };
}

function createBipartiteGraph(base) {
  const nodes = base.nodes.map(node => {
    const isPerson = node.id.startsWith("P:");
    const affiliation = isPerson
      ? base.personAffiliations.get(node.label) || []
      : base.companyAffiliations.get(node.label) || [];
    const affiliationText = affiliation.length ? `\n${affiliation.join(", ")}` : "";
    return {
      ...node,
      title: isPerson
        ? `Boards served: ${affiliation.length}${affiliationText}`
        : `Directors: ${affiliation.length}${affiliationText}`
    };
  });

  const nodeDegrees = new Map();
  for (const node of nodes) {
    const deg = node.id.startsWith("P:")
      ? base.degreePerson.get(node.label)
      : base.degreeCompany.get(node.label);
    nodeDegrees.set(node.id, deg || 0);
  }

  return { nodes, edges: base.edges, nodeDegrees };
}

function createCompanyCentricGraph(base) {
  const nodes = base.companies.map(company => {
    const directors = base.companyAffiliations.get(company) || [];
    return {
      id: `C:${company}`,
      label: company,
      shape: "box",
      margin: 10,
      widthConstraint: { maximum: 260 },
      color: { background: "#f59e0b", border: "#b45309" },
      font: { color: "#0b1220" },
      title: directors.length
        ? `Directors (${directors.length}):\n${directors.join(", ")}`
        : "No listed directors",
      size: 30
    };
  });

  const nodeDegrees = new Map(nodes.map(node => [node.id, 0]));
  const edges = base.companyOverlaps.map(({ a, b, via }) => {
    const width = Math.min(6, 1 + via.length);
    nodeDegrees.set(`C:${a}`, (nodeDegrees.get(`C:${a}`) || 0) + 1);
    nodeDegrees.set(`C:${b}`, (nodeDegrees.get(`C:${b}`) || 0) + 1);
    return {
      from: `C:${a}`,
      to: `C:${b}`,
      width,
      color: { color: "#94a3b8", highlight: "#475569", opacity: 0.45 },
      smooth: false,
      title: `Shared directors (${via.length}): ${via.join(", ")}`
    };
  });

  return { nodes, edges, nodeDegrees };
}

function createDirectorCentricGraph(base) {
  const nodes = base.people.map(person => {
    const boards = base.personAffiliations.get(person) || [];
    return {
      id: `P:${person}`,
      label: person,
      shape: "dot",
      size: 16 + Math.min(20, (boards.length - 1) * 3),
      color: { background: "#2563eb", border: "#1e40af" },
      font: { color: "#0b1220" },
      title: boards.length
        ? `Boards (${boards.length}):\n${boards.join(", ")}`
        : "No listed boards"
    };
  });

  const nodeDegrees = new Map(nodes.map(node => [node.id, 0]));
  const edges = base.personOverlaps.map(({ a, b, via }) => {
    const width = Math.min(6, 1 + via.length);
    nodeDegrees.set(`P:${a}`, (nodeDegrees.get(`P:${a}`) || 0) + 1);
    nodeDegrees.set(`P:${b}`, (nodeDegrees.get(`P:${b}`) || 0) + 1);
    return {
      from: `P:${a}`,
      to: `P:${b}`,
      width,
      color: { color: "#94a3b8", highlight: "#2563eb", opacity: 0.45 },
      smooth: false,
      title: `Shared companies (${via.length}): ${via.join(", ")}`
    };
  });

  return { nodes, edges, nodeDegrees };
}

function buildVisualization(base, mode) {
  if (mode === "company") return createCompanyCentricGraph(base);
  if (mode === "director") return createDirectorCentricGraph(base);
  return createBipartiteGraph(base);
}

function download(filename, text) {
  const blob = new Blob([text], { type: "text/plain" });
  const url = URL.createObjectURL(blob);
  const a = document.createElement("a");
  a.href = url;
  a.download = filename;
  a.click();
  setTimeout(() => URL.revokeObjectURL(url), 0);
<<<<<<< HEAD
}

function dataUrlToBlob(dataUrl) {
  if (!dataUrl || typeof dataUrl !== "string") {
    throw new Error("Invalid data URL");
  }

  const [metadata, data] = dataUrl.split(",");
  if (typeof data === "undefined") {
    throw new Error("Malformed data URL");
  }

  const mimeMatch = metadata.match(/data:(.*?)(;base64)?$/);
  const mimeType = mimeMatch && mimeMatch[1] ? mimeMatch[1] : "application/octet-stream";
  const isBase64 = metadata.includes(";base64");

  if (!isBase64) {
    return new Blob([decodeURIComponent(data)], { type: mimeType });
  }

  const binary = atob(data);
  const len = binary.length;
  const bytes = new Uint8Array(len);
  for (let i = 0; i < len; i += 1) {
    bytes[i] = binary.charCodeAt(i);
  }
  return new Blob([bytes], { type: mimeType });
=======
>>>>>>> a0d69147
}

function useDebounced(value, delay = 300) {
  const [v, setV] = useState(value);
  useEffect(() => {
    const t = setTimeout(() => setV(value), delay);
    return () => clearTimeout(t);
  }, [value, delay]);
  return v;
}

export default function InterlockingDirectorsApp() {
  const [raw, setRaw] = useState(SAMPLE);
  const [minDegree, setMinDegree] = useState(0);
  const [query, setQuery] = useState("");
  const [showDebug, setShowDebug] = useState(false);
  const [testLog, setTestLog] = useState("");
  const [viewMode, setViewMode] = useState("bipartite");
  const debouncedQuery = useDebounced(query, 200);
  const containerRef = useRef(null);
  const networkRef = useRef(null);
  const [pngUrl, setPngUrl] = useState(null);
  const pngUrlRef = useRef(null);

  const updatePngUrl = (url) => {
    if (pngUrlRef.current && pngUrlRef.current.startsWith('blob:')) {
      URL.revokeObjectURL(pngUrlRef.current);
    }
    pngUrlRef.current = url;
    setPngUrl(url);
  };

  useEffect(() => {
    return () => {
      if (pngUrlRef.current && pngUrlRef.current.startsWith('blob:')) {
        URL.revokeObjectURL(pngUrlRef.current);
      }
    };
  }, []);

  const openPngInNewTab = () => {
    if (pngUrl) window.open(pngUrl, '_blank', 'noopener');
  };

  const rows = useMemo(() => parseCSV(raw), [raw]);
  const baseGraph = useMemo(() => toGraph(rows), [rows]);
  const report = useMemo(() => genReport(baseGraph), [baseGraph]);
  const displayGraph = useMemo(() => buildVisualization(baseGraph, viewMode), [baseGraph, viewMode]);
  const maxDegree = useMemo(() => {
    const values = Array.from(displayGraph.nodeDegrees.values());
    return values.length ? Math.max(...values) : 0;
  }, [displayGraph]);

  useEffect(() => {
    setMinDegree(prev => (prev > maxDegree ? maxDegree : prev));
  }, [maxDegree]);

  const sliderMax = Math.max(10, maxDegree);
  const degreeCopy = DEGREE_COPY[viewMode] || DEGREE_COPY.bipartite;

  const modeDescriptions = {
    bipartite: "Directors connect directly to the companies where they serve. Degree counts the total relationships shown.",
    company: "Companies connect when they share one or more directors. Degree counts how many other companies overlap.",
    director: "Directors connect when they sit on the same company board. Degree counts how many other directors they intersect with."
  };

  const viewOptions = [
    { key: "bipartite", label: "Combined" },
    { key: "company", label: "Company-centric" },
    { key: "director", label: "Director-centric" }
  ];

  // Build the vis-network graph with filters
  useEffect(() => {
    if (!containerRef.current) return;

    const q = debouncedQuery.trim().toLowerCase();

    const nodes = displayGraph.nodes.filter(n => {
      const deg = displayGraph.nodeDegrees.get(n.id) || 0;
      const passDeg = deg >= (minDegree || 0);
      const passQ = q ? n.label.toLowerCase().includes(q) : true;
      return passDeg && passQ;
    });

    const nodeSet = new Set(nodes.map(n => n.id));
    const edges = displayGraph.edges.filter(e => nodeSet.has(e.from) && nodeSet.has(e.to));

    const options = {
      autoResize: true,
      physics: {
        solver: 'barnesHut',
        // Make the layout calmer and reduce "bounce"
        stabilization: { iterations: 400, fit: true },
        barnesHut: {
          gravitationalConstant: -8000,   // weaker repulsion than before (-25000)
          centralGravity: 0.15,           // pull a bit toward center
          springLength: 180,              // longer springs = less jitter
          springConstant: 0.02,           // softer springs
          damping: 0.75,                  // higher damping = less bouncy
          avoidOverlap: 0.3
        },
        timestep: 0.25,
        adaptiveTimestep: true,
        minVelocity: 1.0
      },
      layout: { improvedLayout: true },
      nodes: {
        shadow: true,
        font: { face: "Inter, system-ui, sans-serif", size: 14 }
      },
      edges: {
        // Make lines straighter / less flexible
        smooth: false,
        arrows: { to: { enabled: false } },
        color: { opacity: 0.4 }
      },
      interaction: { hover: true, tooltipDelay: 120, navigationButtons: true, keyboard: true }
    };

    const data = { nodes, edges };

    if (!networkRef.current) {
      networkRef.current = new Network(containerRef.current, data, options);
    } else {
      networkRef.current.setData(data);
      networkRef.current.setOptions(options);
    }

    const net = networkRef.current;
    const resize = () => net && net.redraw();
    window.addEventListener("resize", resize);
    return () => window.removeEventListener("resize", resize);
  }, [displayGraph, minDegree, debouncedQuery]);
<<<<<<< HEAD

  const exportPNG = async () => {
    const captureCanvasImage = async (canvas) => {
      const blob = await new Promise((resolve) => {
        if (typeof canvas.toBlob !== 'function') {
          resolve(null);
          return;
        }
        try {
          canvas.toBlob((result) => resolve(result || null), 'image/png');
        } catch (err) {
          console.warn('canvas.toBlob threw, will retry via data URL.', err);
          resolve(null);
        }
      });

      if (blob) {
        return { blob, dataUrl: null };
      }

      let dataUrl;
      try {
        dataUrl = canvas.toDataURL('image/png');
      } catch (err) {
        throw err;
      }

      let fromDataUrl = null;
      try {
        fromDataUrl = dataUrlToBlob(dataUrl);
      } catch (err) {
        console.warn('Conversion from data URL to Blob failed.', err);
      }

      return { blob: fromDataUrl, dataUrl };
    };

    const cloneCanvas = (canvas) => {
      const clone = document.createElement('canvas');
      const bounds = canvas.getBoundingClientRect();
      const dpr = window.devicePixelRatio || 1;
      const width = Math.max(1, canvas.width || Math.round(bounds.width * dpr));
      const height = Math.max(1, canvas.height || Math.round(bounds.height * dpr));
      clone.width = width;
      clone.height = height;
      const ctx = clone.getContext('2d');
      if (!ctx) {
        throw new Error('Could not access 2D context for canvas clone.');
      }
      ctx.drawImage(canvas, 0, 0, width, height);
      return clone;
    };

    const deliverBlob = async (blob) => {
      if (!(blob instanceof Blob)) {
        throw new Error('Invalid PNG blob.');
      }

      const supportsPicker = typeof window !== 'undefined' && typeof window.showSaveFilePicker === 'function';
      if (supportsPicker) {
        try {
          const handle = await window.showSaveFilePicker({
            suggestedName: 'interlocking-directors-graph.png',
            types: [
              {
                description: 'PNG Image',
                accept: { 'image/png': ['.png'] }
              }
            ]
          });
          const writable = await handle.createWritable();
          await writable.write(blob);
          await writable.close();
          const previewUrl = URL.createObjectURL(blob);
          updatePngUrl(previewUrl);
          return;
        } catch (err) {
          if (err && err.name === 'AbortError') {
            return;
          }
          console.warn('Save File Picker failed, falling back to download link.', err);
        }
      }

      const objectUrl = URL.createObjectURL(blob);
      const publish = (openTab) => {
        updatePngUrl(objectUrl);
        if (openTab) {
          window.open(objectUrl, '_blank', 'noopener');
        }
      };

      const isVivaldi = typeof navigator !== 'undefined' && /Vivaldi/i.test(navigator.userAgent || '');
      if (isVivaldi) {
        publish(true);
        return;
      }

      try {
        const a = document.createElement('a');
        a.href = objectUrl;
        a.download = 'interlocking-directors-graph.png';
        document.body.appendChild(a);
        a.click();
        a.remove();
        publish(false);
      } catch (err) {
        console.warn('Automatic download failed, opening PNG in a new tab instead.', err);
        publish(true);
      }
    };

=======

  const exportPNG = () => {
    const triggerDownload = (url) => {
      if (!url) {
        alert('Could not generate PNG.');
        return;
      }

      try {
        const a = document.createElement('a');
        a.href = url;
        a.download = 'interlocking-directors-graph.png';
        document.body.appendChild(a);
        a.click();
        a.remove();
      } catch (e) {
        console.warn('Automatic download blocked by browser.', e);
      }

      updatePngUrl(url);
    };

    const fallbackToDataUrl = (src) => {
      let dataUrl = '';
      try {
        dataUrl = src.toDataURL('image/png');
      } catch (err) {
        console.warn('Direct toDataURL failed, copying to temp canvas.', err);
        const tmp = document.createElement('canvas');
        const dpr = window.devicePixelRatio || 1;
        const bounds = src.getBoundingClientRect();
        const w = Math.max(src.width, Math.round(bounds.width * dpr));
        const h = Math.max(src.height, Math.round(bounds.height * dpr));
        tmp.width = w;
        tmp.height = h;
        const ctx = tmp.getContext('2d');
        if (ctx) {
          ctx.drawImage(src, 0, 0, w, h);
          if (typeof tmp.toBlob === 'function') {
            tmp.toBlob((blob) => {
              tmp.remove();
              if (blob) {
                const objectUrl = URL.createObjectURL(blob);
                triggerDownload(objectUrl);
              } else {
                try {
                  triggerDownload(tmp.toDataURL('image/png'));
                } catch (e2) {
                  console.warn('Temp canvas toDataURL also failed.', e2);
                  triggerDownload('');
                }
              }
            }, 'image/png');
            return;
          }
          try {
            dataUrl = tmp.toDataURL('image/png');
          } catch (e2) {
            console.warn('Temp canvas toDataURL failed.', e2);
          }
        }
        setTimeout(() => tmp.remove(), 0);
      }

      triggerDownload(dataUrl);
    };

>>>>>>> a0d69147
    const getCanvas = () => {
      const net = networkRef.current;
      if (net && net.canvas && net.canvas.frame && net.canvas.frame.canvas) {
        return net.canvas.frame.canvas;
      }
      const container = containerRef.current;
      if (!container) return null;
      return container.querySelector('canvas');
    };

    const src = getCanvas();
    if (!src) {
      alert('Graph canvas is not ready yet. Try again after the graph renders.');
      return;
    }

<<<<<<< HEAD
    const attemptCapture = async (canvas) => {
      try {
        return await captureCanvasImage(canvas);
      } catch (err) {
        console.warn('Primary canvas capture failed, retrying with clone.', err);
        const clone = cloneCanvas(canvas);
        try {
          const result = await captureCanvasImage(clone);
          return result;
        } finally {
          setTimeout(() => clone.remove(), 0);
        }
      }
    };

    let capture;
    try {
      capture = await attemptCapture(src);
    } catch (err) {
      console.error('Unable to export PNG from graph canvas.', err);
      alert('Could not generate the PNG export. Try again after the graph finishes rendering.');
      return;
    }

    if (!capture || (!capture.blob && !capture.dataUrl)) {
      alert('Graph rendering did not produce an image to export.');
      return;
    }

    if (capture.blob) {
      try {
        await deliverBlob(capture.blob);
        return;
      } catch (err) {
        console.error('Failed to hand off PNG blob for download.', err);
      }
    }

    if (capture.dataUrl) {
      updatePngUrl(capture.dataUrl);
      window.open(capture.dataUrl, '_blank', 'noopener');
    } else {
      alert('PNG export failed. Please try using a different browser.');
    }
=======
    if (typeof src.toBlob === 'function') {
      src.toBlob((blob) => {
        if (blob) {
          const objectUrl = URL.createObjectURL(blob);
          triggerDownload(objectUrl);
        } else {
          fallbackToDataUrl(src);
        }
      }, 'image/png');
    } else {
      fallbackToDataUrl(src);
    }
>>>>>>> a0d69147
  };

  const exportReportCSV = () => {
    const { summary, multiSeatDirectors, highOverlapPairs } = report;
    const lines = [];
    lines.push("Section,Field,Value");
    lines.push(`Summary,Total Companies,${summary.totalCompanies}`);
    lines.push(`Summary,Total Directors,${summary.totalDirectors}`);
    lines.push(`Summary,Total Board Seats,${summary.totalBoardSeats}`);
    lines.push(`Summary,Avg Boards/Director,${summary.avgBoardsPerDirector}`);
    lines.push(`Summary,Directors with &gt;1 seat,${summary.directorsWithMultipleSeats}`);
    lines.push(`Summary,Company pairs with overlap,${summary.companyPairsWithOverlap}`);
    lines.push("");
    lines.push("Directors with Multiple Seats,Director,Boards");
    for (const d of multiSeatDirectors) lines.push(`Director,${d.name},${d.boards}`);
    lines.push("");
    lines.push("Company Overlaps,Company Pair,Shared Directors,Via");
    for (const p of highOverlapPairs) lines.push(`Overlap,${p.pair},${p.shared},"${p.via.join(" | ")}` + `"`);

    download("interlocking-report.csv", lines.join("\n"));
  };

  const resetSample = () => setRaw(SAMPLE);

  // --- Simple self-check tests ---
  const runSelfChecks = () => {
    const results = [];

    // Test 1: parseCSV basic & comments
    const t1Input = `# comment\nA, X\nA, Y\nB, Y\n`;
    const t1Rows = parseCSV(t1Input);
    results.push({ test: "parseCSV basic", expectRows: 3, gotRows: t1Rows.length, pass: t1Rows.length === 3 });

    // Test 2: duplicate edges counted
    const t2Input = `A, X\nA, X\n`;
    const t2 = toGraph(parseCSV(t2Input));
    results.push({ test: "duplicate edges count", expectEdges: 2, gotEdges: t2.edges.length, pass: t2.edges.length === 2 });
    results.push({ test: "degree counts duplicates (person)", expect: 2, got: t2.degreePerson.get("A"), pass: t2.degreePerson.get("A") === 2 });

    // Test 3: report metrics
    const t3 = toGraph(parseCSV(`A,X\nA,Y\nB,Y\n`));
    const r3 = genReport(t3);
    results.push({ test: "summary counts", expect: { companies: 2, directors: 2, seats: 3 }, got: { companies: r3.summary.totalCompanies, directors: r3.summary.totalDirectors, seats: r3.summary.totalBoardSeats }, pass: r3.summary.totalCompanies === 2 && r3.summary.totalDirectors === 2 && r3.summary.totalBoardSeats === 3 });
    results.push({ test: "avg boards per director", expect: 1.5, got: r3.summary.avgBoardsPerDirector, pass: r3.summary.avgBoardsPerDirector === 1.5 });
    results.push({ test: "multi-seat directors", expect: 1, got: r3.multiSeatDirectors.length, pass: r3.multiSeatDirectors.length === 1 });
    results.push({ test: "company pairs with overlap", expect: 1, got: r3.summary.companyPairsWithOverlap, pass: r3.summary.companyPairsWithOverlap === 1 });

    // Test 4: overlap details (via specific director)
    const t4 = toGraph(parseCSV(`A,X\nB,X\nA,Y\n`)); // Overlap X-Y via A only
    const r4 = genReport(t4);
    const pairXY = r4.highOverlapPairs.find(p => p.pair === 'X ↔ Y' || p.pair === 'Y ↔ X');
    results.push({ test: "overlap via list exists", expect: true, got: Boolean(pairXY), pass: Boolean(pairXY) });
    results.push({ test: "overlap count correct", expect: 1, got: pairXY ? pairXY.shared : null, pass: pairXY ? pairXY.shared === 1 : false });
    results.push({ test: "overlap via contains A", expect: true, got: pairXY ? pairXY.via.includes('A') : null, pass: pairXY ? pairXY.via.includes('A') : false });

    // Test 5: empty dataset yields zeros
    const t5 = toGraph(parseCSV(""));
    const r5 = genReport(t5);
    results.push({ test: "empty rows -> zero counts", expect: { companies: 0, directors: 0, seats: 0 }, got: { companies: r5.summary.totalCompanies, directors: r5.summary.totalDirectors, seats: r5.summary.totalBoardSeats }, pass: r5.summary.totalCompanies === 0 && r5.summary.totalDirectors === 0 && r5.summary.totalBoardSeats === 0 });

    // Test 6: parser trims/ignores blank lines
    const t6Input = `\n\n  A , X  \n\nB,  Y \n`;
    const t6 = parseCSV(t6Input);
    results.push({ test: "parser trims and ignores blanks", expectRows: 2, gotRows: t6.length, pass: t6.length === 2 });

    // Test 7: no overlaps when no shared directors
    const t7 = toGraph(parseCSV(`A,X\nB,Y\nC,Z\n`));
    const r7 = genReport(t7);
    results.push({ test: "no overlaps", expect: 0, got: r7.summary.companyPairsWithOverlap, pass: r7.summary.companyPairsWithOverlap === 0 });

    setTestLog(JSON.stringify({ results }, null, 2));
    setShowDebug(true);
  };

  return (
    <div className="min-h-screen bg-slate-50 text-slate-900">
      <header className="sticky top-0 z-10 bg-white/80 backdrop-blur border-b border-slate-200">
        <div className="mx-auto max-w-7xl px-4 py-3 flex items-center gap-3">
          <div className="flex items-center gap-2 font-semibold text-xl">
            <span className="inline-flex items-center justify-center rounded-2xl bg-blue-600 text-white h-9 w-9">ID</span>
            <span>Interlocking Directors Analyzer</span>
          </div>
          <div className="ml-auto flex items-center gap-2">
            <button onClick={exportPNG} className="inline-flex items-center gap-2 rounded-2xl px-3 py-2 bg-slate-900 text-white hover:opacity-90 shadow">
              <Download className="h-4 w-4"/> Export PNG
            </button>
            <button onClick={exportReportCSV} className="inline-flex items-center gap-2 rounded-2xl px-3 py-2 bg-white border border-slate-200 hover:bg-slate-50">
              <FileDown className="h-4 w-4"/> Report CSV
            </button>
            <button onClick={runSelfChecks} className="inline-flex items-center gap-2 rounded-2xl px-3 py-2 bg-white border border-slate-200 hover:bg-slate-50">
              <Bug className="h-4 w-4"/> Run self-checks
            </button>
          </div>
        </div>
      </header>

      <main className="mx-auto max-w-7xl p-4 grid grid-cols-1 lg:grid-cols-3 gap-4">
        {/* Left: Controls */}
        <section className="lg:col-span-1 space-y-4">
          <div className="bg-white rounded-2xl shadow p-4 space-y-3">
            <div className="flex items-center gap-2 text-slate-700">
              <Info className="h-4 w-4"/>
              <p className="text-sm">Paste CSV as <span className="font-mono">Director,Company</span>. Lines starting with <span className="font-mono">#</span> are ignored.</p>
            </div>
            <textarea
              className="w-full h-56 font-mono text-sm p-3 border rounded-xl focus:outline-none focus:ring-2 focus:ring-blue-500"
              value={raw}
              onChange={e => setRaw(e.target.value)}
            />
            <div className="flex items-center gap-2">
              <button onClick={resetSample} className="inline-flex items-center gap-2 rounded-xl px-3 py-2 bg-white border hover:bg-slate-50">
                <RefreshCw className="h-4 w-4"/> Reset sample
              </button>
              <label className="inline-flex items-center gap-2 rounded-xl px-3 py-2 bg-white border hover:bg-slate-50 cursor-pointer">
                <Upload className="h-4 w-4"/> Import .csv
                <input
                  type="file"
                  accept=".csv,text/csv,text/plain"
                  className="hidden"
                  onChange={(e) => {
                    const file = e.target.files?.[0];
                    if (!file) return;
                    const reader = new FileReader();
                    reader.onload = () => setRaw(String(reader.result || ""));
                    reader.readAsText(file);
                  }}
                />
              </label>
            </div>
          </div>

          <div className="bg-white rounded-2xl shadow p-4 space-y-3">
            <div className="flex items-center gap-2">
              <Search className="h-4 w-4"/>
              <input
                type="text"
                placeholder="Search name…"
                className="flex-1 rounded-xl border p-2 focus:outline-none focus:ring-2 focus:ring-blue-500"
                value={query}
                onChange={(e) => setQuery(e.target.value)}
              />
            </div>
            <label className="block text-sm text-slate-700">{degreeCopy.label}</label>
            <input
              type="range"
              min={0}
              max={sliderMax}
              value={minDegree}
              onChange={(e) => setMinDegree(parseInt(e.target.value || "0", 10))}
              className="w-full"
            />
            <div className="text-sm text-slate-600">{degreeCopy.helper(minDegree)}</div>
            <div className="border-t border-slate-100 pt-3">
              <div className="text-sm font-semibold mb-2">Visualization focus</div>
              <div className="grid grid-cols-3 gap-2 text-xs sm:text-sm">
                {viewOptions.map(option => {
                  const isActive = viewMode === option.key;
                  return (
                    <button
                      key={option.key}
                      type="button"
                      aria-pressed={isActive}
                      onClick={() => setViewMode(option.key)}
                      className={[
                        "rounded-xl px-3 py-2 border transition",
                        isActive
                          ? "bg-slate-900 border-slate-900 text-white shadow"
                          : "bg-white border-slate-200 text-slate-600 hover:bg-slate-50"
                      ].join(" ")}
                    >
                      {option.label}
                    </button>
                  );
                })}
              </div>
              <p className="text-xs text-slate-500 mt-2 leading-snug">{modeDescriptions[viewMode]}</p>
            </div>

            <div className="border-t border-slate-100 pt-3">
              <div className="text-sm font-semibold mb-2">Legend</div>
              {viewMode === "bipartite" ? (
                <>
                  <div className="grid grid-cols-2 gap-2 text-sm">
                    <div className="flex items-center gap-2">
                      <span className="inline-block h-3 w-3 rounded-full" style={{ background: "#2563eb" }}></span>
                      Director (dot)
                    </div>
                    <div className="flex items-center gap-2">
                      <span className="inline-block h-3 w-3" style={{ background: "#f59e0b" }}></span>
                      Company (box)
                    </div>
                  </div>
                  <p className="text-xs text-slate-500 mt-2">Dots scale with number of boards served; edges show direct board appointments.</p>
                </>
              ) : viewMode === "company" ? (
                <>
                  <div className="flex items-center gap-2 text-sm">
                    <span className="inline-block h-3 w-3" style={{ background: "#f59e0b" }}></span>
                    Company (box)
                  </div>
                  <p className="text-xs text-slate-500 mt-2">Lines connect companies sharing directors; thicker lines mean more shared directors.</p>
                </>
              ) : (
                <>
                  <div className="flex items-center gap-2 text-sm">
                    <span className="inline-block h-3 w-3 rounded-full" style={{ background: "#2563eb" }}></span>
                    Director (dot)
                  </div>
                  <p className="text-xs text-slate-500 mt-2">Node size scales with board seats; lines connect directors sitting on the same company.</p>
                </>
              )}
            </div>
          </div>

          {/* Report */}
          <div className="bg-white rounded-2xl shadow p-4 space-y-3">
            <h3 className="font-semibold">Report</h3>
            <dl className="grid grid-cols-2 gap-x-4 gap-y-2 text-sm">
              <dt className="text-slate-500">Companies</dt><dd>{report.summary.totalCompanies}</dd>
              <dt className="text-slate-500">Directors</dt><dd>{report.summary.totalDirectors}</dd>
              <dt className="text-slate-500">Board seats</dt><dd>{report.summary.totalBoardSeats}</dd>
              <dt className="text-slate-500">Avg boards / director</dt><dd>{report.summary.avgBoardsPerDirector}</dd>
              <dt className="text-slate-500">Directors with &gt; 1 seat</dt><dd>{report.summary.directorsWithMultipleSeats}</dd>
              <dt className="text-slate-500">Company pairs w/ overlap</dt><dd>{report.summary.companyPairsWithOverlap}</dd>
            </dl>

            {report.multiSeatDirectors.length > 0 && (
              <div className="mt-3">
                <div className="text-sm font-semibold mb-1">Directors with multiple seats</div>
                <ul className="text-sm space-y-1 max-h-40 overflow-auto pr-1">
                  {report.multiSeatDirectors.map(d => (
                    <li key={d.name} className="flex justify-between gap-2"><span>{d.name}</span><span className="text-slate-500">{d.boards}</span></li>
                  ))}
                </ul>
              </div>
            )}

            {report.highOverlapPairs.length > 0 && (
              <div className="mt-3">
                <div className="text-sm font-semibold mb-1">Company overlaps (shared directors)</div>
                <ul className="text-sm space-y-1 max-h-40 overflow-auto pr-1">
                  {report.highOverlapPairs.map(p => (
                    <li key={p.pair} className="flex flex-col">
                      <div className="flex justify-between gap-2">
                        <span>{p.pair}</span>
                        <span className="text-slate-500">{p.shared}</span>
                      </div>
                      <div className="text-xs text-slate-500 truncate">Via: {p.via.join(" • ")}</div>
                    </li>
                  ))}
                </ul>
              </div>
            )}
          </div>

          {/* PNG Preview & Manual Save */}
          {pngUrl && (
            <div className="bg-white rounded-2xl shadow p-4 space-y-3">
              <div className="text-sm font-semibold">PNG ready</div>
              <p className="text-xs text-slate-500">If your browser blocked the auto-download, use the buttons below or right-click the image to save.</p>
              <div className="flex gap-2">
                <a href={pngUrl} download="interlocking-directors-graph.png" className="inline-flex items-center gap-2 rounded-xl px-3 py-2 bg-slate-900 text-white hover:opacity-90 shadow">Download PNG</a>
                <button onClick={openPngInNewTab} className="inline-flex items-center gap-2 rounded-xl px-3 py-2 bg-white border hover:bg-slate-50">Open in new tab</button>
              </div>
              <img src={pngUrl} alt="Graph PNG preview" className="w-full rounded-xl border"/>
            </div>
          )}

          {/* Debug Panel */}
          {showDebug && (
            <div className="bg-white rounded-2xl shadow p-4 space-y-2">
              <div className="flex items-center gap-2 text-slate-700"><Bug className="h-4 w-4"/> Self-check results</div>
              <pre className="text-xs bg-slate-100 rounded-xl p-2 overflow-auto max-h-48">{testLog || "No results yet."}</pre>
            </div>
          )}
        </section>

        {/* Right: Graph */}
        <section className="lg:col-span-2">
          <div className="bg-white rounded-2xl shadow p-2 h-[72vh]">
            <div ref={containerRef} className="h-full w-full rounded-2xl" />
          </div>
        </section>
      </main>

      <footer className="mx-auto max-w-7xl px-4 py-6 text-xs text-slate-500">
        Built with <span className="font-mono">vis-network</span>. Paste your data and export the visualization &amp; report. No upload leaves your browser.
      </footer>
    </div>
  );
}<|MERGE_RESOLUTION|>--- conflicted
+++ resolved
@@ -334,7 +334,6 @@
   a.download = filename;
   a.click();
   setTimeout(() => URL.revokeObjectURL(url), 0);
-<<<<<<< HEAD
 }
 
 function dataUrlToBlob(dataUrl) {
@@ -362,8 +361,7 @@
     bytes[i] = binary.charCodeAt(i);
   }
   return new Blob([bytes], { type: mimeType });
-=======
->>>>>>> a0d69147
+
 }
 
 function useDebounced(value, delay = 300) {
@@ -498,8 +496,6 @@
     window.addEventListener("resize", resize);
     return () => window.removeEventListener("resize", resize);
   }, [displayGraph, minDegree, debouncedQuery]);
-<<<<<<< HEAD
-
   const exportPNG = async () => {
     const captureCanvasImage = async (canvas) => {
       const blob = await new Promise((resolve) => {
@@ -610,76 +606,7 @@
         publish(true);
       }
     };
-
-=======
-
-  const exportPNG = () => {
-    const triggerDownload = (url) => {
-      if (!url) {
-        alert('Could not generate PNG.');
-        return;
-      }
-
-      try {
-        const a = document.createElement('a');
-        a.href = url;
-        a.download = 'interlocking-directors-graph.png';
-        document.body.appendChild(a);
-        a.click();
-        a.remove();
-      } catch (e) {
-        console.warn('Automatic download blocked by browser.', e);
-      }
-
-      updatePngUrl(url);
-    };
-
-    const fallbackToDataUrl = (src) => {
-      let dataUrl = '';
-      try {
-        dataUrl = src.toDataURL('image/png');
-      } catch (err) {
-        console.warn('Direct toDataURL failed, copying to temp canvas.', err);
-        const tmp = document.createElement('canvas');
-        const dpr = window.devicePixelRatio || 1;
-        const bounds = src.getBoundingClientRect();
-        const w = Math.max(src.width, Math.round(bounds.width * dpr));
-        const h = Math.max(src.height, Math.round(bounds.height * dpr));
-        tmp.width = w;
-        tmp.height = h;
-        const ctx = tmp.getContext('2d');
-        if (ctx) {
-          ctx.drawImage(src, 0, 0, w, h);
-          if (typeof tmp.toBlob === 'function') {
-            tmp.toBlob((blob) => {
-              tmp.remove();
-              if (blob) {
-                const objectUrl = URL.createObjectURL(blob);
-                triggerDownload(objectUrl);
-              } else {
-                try {
-                  triggerDownload(tmp.toDataURL('image/png'));
-                } catch (e2) {
-                  console.warn('Temp canvas toDataURL also failed.', e2);
-                  triggerDownload('');
-                }
-              }
-            }, 'image/png');
-            return;
-          }
-          try {
-            dataUrl = tmp.toDataURL('image/png');
-          } catch (e2) {
-            console.warn('Temp canvas toDataURL failed.', e2);
-          }
-        }
-        setTimeout(() => tmp.remove(), 0);
-      }
-
-      triggerDownload(dataUrl);
-    };
-
->>>>>>> a0d69147
+    
     const getCanvas = () => {
       const net = networkRef.current;
       if (net && net.canvas && net.canvas.frame && net.canvas.frame.canvas) {
@@ -696,7 +623,7 @@
       return;
     }
 
-<<<<<<< HEAD
+
     const attemptCapture = async (canvas) => {
       try {
         return await captureCanvasImage(canvas);
@@ -741,20 +668,7 @@
     } else {
       alert('PNG export failed. Please try using a different browser.');
     }
-=======
-    if (typeof src.toBlob === 'function') {
-      src.toBlob((blob) => {
-        if (blob) {
-          const objectUrl = URL.createObjectURL(blob);
-          triggerDownload(objectUrl);
-        } else {
-          fallbackToDataUrl(src);
-        }
-      }, 'image/png');
-    } else {
-      fallbackToDataUrl(src);
-    }
->>>>>>> a0d69147
+    
   };
 
   const exportReportCSV = () => {
